--- conflicted
+++ resolved
@@ -9,7 +9,6 @@
 //! This module contains the [`GadgetParameters`] object,
 //! which contains all parameters which are needed to generate a classical G-Trapdoor.
 
-<<<<<<< HEAD
 use super::trapdoor_distribution::{
     PlusMinusOneZero, TrapdoorDistribution, TrapdoorDistributionRing,
 };
@@ -19,11 +18,7 @@
     integer_mod_q::{Modulus, ModulusPolynomialRingZq, PolyOverZq},
     traits::{Pow, SetCoefficient},
 };
-=======
-use super::trapdoor_distribution::{PlusMinusOneZero, TrapdoorDistribution};
-use qfall_math::{integer::Z, integer_mod_q::Modulus, traits::Pow};
 use serde::{Deserialize, Serialize};
->>>>>>> 35373562
 
 /// Collects all parameters which are necessary to compute a G-trapdoor.
 /// You can either use [`GadgetParameters::init_default`] or set all values
